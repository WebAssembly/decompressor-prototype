# Copyright 2016 WebAssembly Community Group participants
#
# Licensed under the Apache License, Version 2.0 (the "License");
# you may not use this file except in compliance with the License.
# You may obtain a copy of the License at
#
#     http://www.apache.org/licenses/LICENSE-2.0
#
# Unless required by applicable law or agreed to in writing, software
# distributed under the License is distributed on an "AS IS" BASIS,
# WITHOUT WARRANTIES OR CONDITIONS OF ANY KIND, either express or implied.
# See the License for the specific language governing permissions and
# limitations under the License.

# Note: If using -jN, be sure to run "make gen" first.

CPP_COMPILER ?= clang++

SRCDIR = src
BUILDDIR = build
OBJDIR = $(BUILDDIR)/obj

###### Decoder objects and locations ######

SRCS = \
	Defs.cpp

OBJS=$(patsubst %.cpp, $(OBJDIR)/%.o, $(SRCS))

###### Parse objects and locations ######

PARSER_DIR = $(SRCDIR)/sexp-parser
PARSER_OBJDIR = $(OBJDIR)/sexp-parser
PARSER_GENSRCS = \
	location.hh \
	Lexer.cpp \
	Parser.output \
	Parser.tab.cpp \
	Parser.tab.hpp \
	position.hh \
	stack.hh

PARSER_SRCS = \
	Driver.cpp \
	Lexer.cpp \
	Parser.tab.cpp

PARSER_OBJS=$(patsubst %.cpp, $(PARSER_OBJDIR)/%.o, $(PARSER_SRCS))

###### Filter s-expressions ###

SEXP_SRCDIR = $(SRCDIR)/sexp
SEXP_OBJDIR = $(OBJDIR)/sexp
SEXP_SRCS = \
	Ast.cpp

SEXP_OBJS=$(patsubst %.cpp, $(SEXP_OBJDIR)/%.o, $(SEXP_SRCS))

###### Test executables and locations ######

TEST_DIR = test
TEST_EXECDIR = $(BUILDDIR)/test

TEST_SRCS = \
	TestParser.cpp

TEST_EXECS=$(patsubst %.cpp, $(TEST_EXECDIR)/%, $(TEST_SRCS))

###### General compilation definitions ######

$(info -----------------------------------------------)
$(info Using CPP_COMPILER = $(CPP_COMPILER))
$(info -----------------------------------------------)

CCACHE := `command -v ccache`
CXX :=  CCACHE_CPP2=yes $(CCACHE) $(CPP_COMPILER)

CXXFLAGS := -std=gnu++11 -Wall -Wextra -O2 -g -pedantic -MP -MD -Werror -Isrc

###### Default Rule ######

all: gen objs parser-objs sexp-objs test-execs

.PHONY: all

###### Cleaning Rules #######

clean: clean-objs clean-parser clean-sexp-objs clean-test-execs

.PHONY: clean

clean-all: clean
	rm -rf $(BUILDDIR)

.PHONY: clean-all

clean-objs:
	rm -f $(OBJS)

.PHONY: clean-objs

clean-parser: clean-parser-objs
	cd $(PARSER_DIR); rm -f $(PARSER_GENSRCS)

.PHONY: clean-parser

clean-parser-objs:
	rm -f $(PARSER_OBJS)

.PHONY: clean-parser-objs

clean-sexp-objs:
	rm -f $(SEXP_OBJS)

.PNONY: clean-sexp-objs

clean-test-execs:
	rm -f $(TEST_EXECS)

.PHONY: clean-test-execs

###### Source Generation Rules #######

gen: gen-parser gen-lexer

.PHONY: gen

gen-lexer: $(PARSER_DIR)/Lexer.cpp

.PHONY: gen-lexer

gen-parser: $(PARSER_DIR)/Parser.tab.cpp

.PHONY: ge-parser

###### Compiliing Sources ######

objs: $(OBJS)

.PHONY: objs

$(OBJS): | $(OBJDIR)

$(OBJDIR):
	mkdir -p $@

-include $(foreach dep,$(SRCS:.cpp=.d),$(OBJDIR)/$(dep))

$(OBJS): $(OBJDIR)/%.o: $(SRCDIR)/%.cpp
	$(CXX) -c $(CXXFLAGS) $< -o $@

###### Compiliing Sexp Sources ######

sexp-objs: $(SEXP_OBJS)

.PHONY: sexp-objs

$(SEXP_OBJS): | $(SEXP_OBJDIR)

$(SEXP_OBJDIR):
	mkdir -p $@

-include $(foreach dep,$(SEXP_SRCS:.cpp=.d),$(SEXP_OBJDIR)/$(dep))

$(SEXP_OBJS): $(SEXP_OBJDIR)/%.o: $(SEXP_SRCDIR)/%.cpp
	$(CXX) -c $(CXXFLAGS) $< -o $@

###### Compiling Filter Parser #######

parser-objs: $(PARSER_OBJS)

.PHONY: parser-objs

$(PARSER_DIR)/Lexer.cpp: $(PARSER_DIR)/Lexer.lex
	cd $(PARSER_DIR); lex -o Lexer.cpp Lexer.lex

$(PARSER_DIR)/Parser.tab.cpp: $(PARSER_DIR)/Parser.ypp
	cd $(PARSER_DIR); bison -d -r all Parser.ypp

$(PARSER_OBJS): | $(PARSER_OBJDIR)

$(PARSER_OBJDIR):
	mkdir -p $@

-include $(foreach dep,$(PARSER_SRCS:.cpp=.d),$(PARSER_OBJDIR)/$(dep))

$(PARSER_OBJS): $(PARSER_OBJDIR)/%.o: $(PARSER_DIR)/%.cpp
	$(CXX) -c $(CXXFLAGS) $< -o $@

###### Compiling Test Executables #######

test-execs: $(TEST_EXECS)

<<<<<<< HEAD
gen: gen-parser gen-lexer

gen-lexer: $(SEXP_PARSERDIR)/Lexer.lex
	cd $(SEXP_PARSERDIR); lex -o Lexer.cpp Lexer.lex
=======
.PHONY: test-execs
>>>>>>> 87b870c3

$(TEST_EXECDIR):
	mkdir -p $@

$(TEST_EXECS): | $(TEST_EXECDIR)

-include $(foreach dep,$(TEST_SRCS:.cpp=.d),$(TEST_EXECDIR)/$(dep))

$(TEST_EXECDIR)/TestParser: $(TEST_DIR)/TestParser.cpp $(PARSER_OBJS) \
                            $(SEXP_OBJS) $(OBJS)
	$(CXX) $(CXXFLAGS) $< $(PARSER_OBJS) $(SEXP_OBJS) $(OBJS) -o $@<|MERGE_RESOLUTION|>--- conflicted
+++ resolved
@@ -191,14 +191,7 @@
 
 test-execs: $(TEST_EXECS)
 
-<<<<<<< HEAD
-gen: gen-parser gen-lexer
-
-gen-lexer: $(SEXP_PARSERDIR)/Lexer.lex
-	cd $(SEXP_PARSERDIR); lex -o Lexer.cpp Lexer.lex
-=======
 .PHONY: test-execs
->>>>>>> 87b870c3
 
 $(TEST_EXECDIR):
 	mkdir -p $@
