# Copyright 2016 WebAssembly Community Group participants
#
# Licensed under the Apache License, Version 2.0 (the "License");
# you may not use this file except in compliance with the License.
# You may obtain a copy of the License at
#
#     http://www.apache.org/licenses/LICENSE-2.0
#
# Unless required by applicable law or agreed to in writing, software
# distributed under the License is distributed on an "AS IS" BASIS,
# WITHOUT WARRANTIES OR CONDITIONS OF ANY KIND, either express or implied.
# See the License for the specific language governing permissions and
# limitations under the License.

# Note: If using -jN, be sure to run "make gen" first.

CPP_COMPILER ?= clang++

SRCDIR = src
BUILDDIR = build
OBJDIR = $(BUILDDIR)/obj

###### Decoder objects and locations ######

SRCS = \
	Allocator.cpp \
	Defs.cpp

OBJS=$(patsubst %.cpp, $(OBJDIR)/%.o, $(SRCS))

###### Parse objects and locations ######

PARSER_DIR = $(SRCDIR)/sexp-parser
PARSER_OBJDIR = $(OBJDIR)/sexp-parser
PARSER_GENSRCS = \
	location.hh \
	Lexer.cpp \
	Parser.output \
	Parser.tab.cpp \
	Parser.tab.hpp \
	position.hh \
	stack.hh

PARSER_SRCS = \
	Driver.cpp \
	Lexer.cpp \
	Parser.tab.cpp

PARSER_OBJS=$(patsubst %.cpp, $(PARSER_OBJDIR)/%.o, $(PARSER_SRCS))

###### Filter s-expressions ######

SEXP_SRCDIR = $(SRCDIR)/sexp
SEXP_OBJDIR = $(OBJDIR)/sexp
SEXP_SRCS = \
	Ast.cpp \
	TextWriter.cpp

SEXP_OBJS=$(patsubst %.cpp, $(SEXP_OBJDIR)/%.o, $(SEXP_SRCS))

###### Stream handlers ######

STRM_SRCDIR = $(SRCDIR)/stream
STRM_OBJDIR = $(OBJDIR)/stream
STRM_SRCS = \
	FileReader.cpp \
	FileWriter.cpp \
	ByteQueue.cpp \
	StreamReader.cpp \
	StreamWriter.cpp

STRM_OBJS=$(patsubst %.cpp, $(STRM_OBJDIR)/%.o, $(STRM_SRCS))

###### Test executables and locations ######

TEST_DIR = test
TEST_EXECDIR = $(BUILDDIR)/test

TEST_SRCS = \
	TestParser.cpp \
	TestRawStreams.cpp

TEST_EXECS=$(patsubst %.cpp, $(TEST_EXECDIR)/%, $(TEST_SRCS))

TEST_SRCS_DIR = $(TEST_DIR)/test-sources

###### General compilation definitions ######

$(info -----------------------------------------------)
$(info Using CPP_COMPILER = $(CPP_COMPILER))
$(info -----------------------------------------------)

CCACHE := `command -v ccache`
CXX :=  CCACHE_CPP2=yes $(CCACHE) $(CPP_COMPILER)

CXXFLAGS := -std=gnu++11 -Wall -Wextra -O2 -g -pedantic -MP -MD -Werror -Isrc

###### Default Rule ######

all: gen objs parser-objs sexp-objs strm-objs test-execs

.PHONY: all

###### Cleaning Rules #######

clean: clean-objs clean-parser clean-sexp-objs clean-strm-objs clean-test-execs

.PHONY: clean

clean-all: clean
	rm -rf $(BUILDDIR)

.PHONY: clean-all

clean-objs:
	rm -f $(OBJS)

.PHONY: clean-objs

clean-parser: clean-parser-objs
	cd $(PARSER_DIR); rm -f $(PARSER_GENSRCS)

.PHONY: clean-parser

clean-parser-objs:
	rm -f $(PARSER_OBJS)

.PHONY: clean-parser-objs

clean-sexp-objs:
	rm -f $(SEXP_OBJS)

.PNONY: clean-sexp-objs

clean-strm-objs:
	rm -f $(STRM_OBJS)

.PHONY: clean-strm-objs

clean-test-execs:
	rm -f $(TEST_EXECS)

.PHONY: clean-test-execs

###### Source Generation Rules #######

gen: gen-parser gen-lexer

.PHONY: gen

gen-lexer: $(PARSER_DIR)/Lexer.cpp

.PHONY: gen-lexer

gen-parser: $(PARSER_DIR)/Parser.tab.cpp

.PHONY: ge-parser

###### Compiliing Sources ######

objs: $(OBJS)

.PHONY: objs

$(OBJS): | $(OBJDIR)

$(OBJDIR):
	mkdir -p $@

-include $(foreach dep,$(SRCS:.cpp=.d),$(OBJDIR)/$(dep))

$(OBJS): $(OBJDIR)/%.o: $(SRCDIR)/%.cpp
	$(CXX) -c $(CXXFLAGS) $< -o $@

###### Compiliing Sexp Sources ######

sexp-objs: $(SEXP_OBJS)

.PHONY: sexp-objs

$(SEXP_OBJS): | $(SEXP_OBJDIR)

$(SEXP_OBJDIR):
	mkdir -p $@

-include $(foreach dep,$(SEXP_SRCS:.cpp=.d),$(SEXP_OBJDIR)/$(dep))

$(SEXP_OBJS): $(SEXP_OBJDIR)/%.o: $(SEXP_SRCDIR)/%.cpp
	$(CXX) -c $(CXXFLAGS) $< -o $@

###### Compiling stream sources ######

strm-objs: $(STRM_OBJS)

.PHONY: strm-objs

$(STRM_OBJS): | $(STRM_OBJDIR)

$(STRM_OBJDIR):
	mkdir -p $@

-include $(foreach dep,$(STRM_SRCS:.cpp=.d),$(STRM_OBJDIR)/$(dep))

$(STRM_OBJS): $(STRM_OBJDIR)/%.o: $(STRM_SRCDIR)/%.cpp
	$(CXX) -c $(CXXFLAGS) $< -o $@

###### Compiling Filter Parser #######

parser-objs: $(PARSER_OBJS)

.PHONY: parser-objs

$(PARSER_DIR)/Lexer.cpp: $(PARSER_DIR)/Lexer.lex
	cd $(PARSER_DIR); lex -o Lexer.cpp Lexer.lex

$(PARSER_DIR)/Parser.tab.cpp: $(PARSER_DIR)/Parser.ypp
	cd $(PARSER_DIR); bison -d -r all Parser.ypp

$(PARSER_OBJS): | $(PARSER_OBJDIR)

$(PARSER_OBJDIR):
	mkdir -p $@

-include $(foreach dep,$(PARSER_SRCS:.cpp=.d),$(PARSER_OBJDIR)/$(dep))

$(PARSER_OBJS): $(PARSER_OBJDIR)/%.o: $(PARSER_DIR)/%.cpp
	$(CXX) -c $(CXXFLAGS) $< -o $@

###### Compiling Test Executables #######

test-execs: $(TEST_EXECS)

.PHONY: test-execs

$(TEST_EXECDIR):
	mkdir -p $@

$(TEST_EXECS): | $(TEST_EXECDIR)

-include $(foreach dep,$(TEST_SRCS:.cpp=.d),$(TEST_EXECDIR)/$(dep))

$(TEST_EXECDIR)/TestParser: $(TEST_DIR)/TestParser.cpp $(PARSER_OBJS) \
                            $(SEXP_OBJS) $(OBJS)
	$(CXX) $(CXXFLAGS) $< $(PARSER_OBJS) $(SEXP_OBJS) $(OBJS) -o $@

$(TEST_EXECDIR)/TestRawStreams: $(TEST_DIR)/TestRawStreams.cpp $(STRM_OBJS) \
				$(OBJS)
	$(CXX) $(CXXFLAGS) $< $(STRM_OBJS) $(OBJS) -o $@

###### Testing ######

<<<<<<< HEAD
test: all test-parser test-raw-streams
=======
test: all test-parser
	@echo "*** all tests passed ***"
>>>>>>> 88ffff82

.PHONY: test

test-parser: $(TEST_EXECDIR)/TestParser
	$< -w defaults.df | diff - $(TEST_SRCS_DIR)/defaults.df-w
	$< --expect-fail $(TEST_SRCS_DIR)/MismatchedParens.df 2>&1 | \
		diff - $(TEST_SRCS_DIR)/MismatchedParens.df-out
<<<<<<< HEAD

.PHONY: test-parser

test-raw-streams: $(TEST_EXECDIR)/TestRawStreams
	$< -i defaults.df | diff - defaults.df
	$< -i defaults.df -s | diff - defaults.df
	@echo "*** test raw strems passed ***"

.PHONY: test-raw-streams
=======
	@echo "*** parser tests passed ***"
>>>>>>> 88ffff82
<|MERGE_RESOLUTION|>--- conflicted
+++ resolved
@@ -249,12 +249,8 @@
 
 ###### Testing ######
 
-<<<<<<< HEAD
 test: all test-parser test-raw-streams
-=======
-test: all test-parser
 	@echo "*** all tests passed ***"
->>>>>>> 88ffff82
 
 .PHONY: test
 
@@ -262,16 +258,13 @@
 	$< -w defaults.df | diff - $(TEST_SRCS_DIR)/defaults.df-w
 	$< --expect-fail $(TEST_SRCS_DIR)/MismatchedParens.df 2>&1 | \
 		diff - $(TEST_SRCS_DIR)/MismatchedParens.df-out
-<<<<<<< HEAD
+	@echo "*** parser tests passed ***"
 
 .PHONY: test-parser
 
 test-raw-streams: $(TEST_EXECDIR)/TestRawStreams
 	$< -i defaults.df | diff - defaults.df
 	$< -i defaults.df -s | diff - defaults.df
-	@echo "*** test raw strems passed ***"
-
-.PHONY: test-raw-streams
-=======
-	@echo "*** parser tests passed ***"
->>>>>>> 88ffff82
+	@echo "*** test raw streams passed ***"
+
+.PHONY: test-raw-streams