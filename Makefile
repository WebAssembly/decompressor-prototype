--- conflicted
+++ resolved
@@ -100,14 +100,7 @@
 
 ###### Compiling Test Executables #######
 
-<<<<<<< HEAD
-gen: gen-parser gen-lexer
-
-gen-lexer: $(SEXP_PARSERDIR)/Lexer.lex
-	cd $(SEXP_PARSERDIR); lex -o Lexer.cpp Lexer.lex
-=======
 test_execs: $(TEST_EXECS)
->>>>>>> 261ed02e
 
 $(TEST_EXECDIR):
 	mkdir -p $@
