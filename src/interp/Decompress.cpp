// -*- C++ -*- */
//
// Copyright 2016 WebAssembly Community Group participants
//
// Licensed under the Apache License, Version 2.0 (the "License");
// you may not use this file except in compliance with the License.
// You may obtain a copy of the License at
//
//     http://www.apache.org/licenses/LICENSE-2.0
//
// Unless required by applicable law or agreed to in writing, software
// distributed under the License is distributed on an "AS IS" BASIS,
// WITHOUT WARRANTIES OR CONDITIONS OF ANY KIND, either express or implied.
// See the License for the specific language governing permissions and
// limitations under the License.

// Implementation of the C API to the decompressor interpreter.

#include "interp/Decompress.h"
#include "interp/Interpreter.h"

namespace wasm {

using namespace decode;
<<<<<<< HEAD
using namespace filt;
=======
>>>>>>> 3db8ac7e

namespace interp {

extern "C" {

namespace {

<<<<<<< HEAD
#if 0
constexpr int32_t kEndOfStream = -1;
#endif

constexpr int32_t kDecodingError = -2;

=======
>>>>>>> 3db8ac7e
struct Decompressor {
  Decompressor(const Decompressor& D) = delete;
  Decompressor& operator=(const Decompressor& D) = delete;

 public:
  uint8_t* InputBuffer;
  int32_t InputBufferSize;
  uint8_t* OutputBuffer;
  int32_t OutputBufferSize;
<<<<<<< HEAD
  std::shared_ptr<SymbolTable> Symtab;
=======
>>>>>>> 3db8ac7e
  Decompressor();
  ~Decompressor();
  uint8_t* getNextInputBuffer(int32_t Size);  /* TODO */
  int32_t resumeDecompression();              /* TODO */
  uint8_t* getNextOutputBuffer(int32_t Size); /* TODO */
};
}

Decompressor::Decompressor()
    : InputBuffer(nullptr), InputBufferSize(0),
<<<<<<< HEAD
      OutputBuffer(nullptr), OutputBufferSize(0),
      Symtab(std::make_shared<SymbolTable>())
{
=======
      OutputBuffer(nullptr), OutputBufferSize(0) {
>>>>>>> 3db8ac7e
}

Decompressor::~Decompressor() {
  delete[] InputBuffer;
  delete[] OutputBuffer;
}

uint8_t* Decompressor::getNextInputBuffer(int32_t Size) {
  if (Size <= InputBufferSize)
    return InputBuffer;
  if (Size > InputBufferSize)
    delete[] InputBuffer;
  Size = std::max(Size, 1 >> 14);
  InputBuffer = new uint8_t[Size];
  InputBufferSize = Size;
  return InputBuffer;
}

int32_t Decompressor::resumeDecompression() {
  fatal("resumeDecompression not implemented!");
  return 0;
}

uint8_t* Decompressor::getNextOutputBuffer(int32_t Size) {
  fatal("getNextOutputBuffer notimplemented!");
  return nullptr;
}

} // end of anonymous namespace

extern "C" {

Decompressor* create_decompressor() {
  auto* Decomp = new Decompressor();
  if (!SymbolTable::installPredefinedDefaults(Decomp->Symtab, false)) {
    delete Decomp;
    return nullptr;
  }
  return Decomp;
}

uint8_t* get_next_decompressor_input_buffer(Decompressor* D, int32_t Size) {
  return D->getNextInputBuffer(Size);
}

int32_t resume_decompression(Decompressor* D) {
  if (D == nullptr)
    return kDecodingError;
  return D->resumeDecompression();
}

uint8_t* get_next_decompressor_output_buffer(Decompressor* D, uint32_t Size) {
  return D->getNextOutputBuffer(Size);
}

void destroy_decompressor(Decompressor* D) {
  delete D;
}
}

}  // end of namespace interp

}  // end of namespace wasm<|MERGE_RESOLUTION|>--- conflicted
+++ resolved
@@ -22,10 +22,7 @@
 namespace wasm {
 
 using namespace decode;
-<<<<<<< HEAD
 using namespace filt;
-=======
->>>>>>> 3db8ac7e
 
 namespace interp {
 
@@ -33,15 +30,12 @@
 
 namespace {
 
-<<<<<<< HEAD
 #if 0
 constexpr int32_t kEndOfStream = -1;
 #endif
 
 constexpr int32_t kDecodingError = -2;
 
-=======
->>>>>>> 3db8ac7e
 struct Decompressor {
   Decompressor(const Decompressor& D) = delete;
   Decompressor& operator=(const Decompressor& D) = delete;
@@ -51,27 +45,21 @@
   int32_t InputBufferSize;
   uint8_t* OutputBuffer;
   int32_t OutputBufferSize;
-<<<<<<< HEAD
   std::shared_ptr<SymbolTable> Symtab;
-=======
->>>>>>> 3db8ac7e
   Decompressor();
   ~Decompressor();
-  uint8_t* getNextInputBuffer(int32_t Size);  /* TODO */
-  int32_t resumeDecompression();              /* TODO */
-  uint8_t* getNextOutputBuffer(int32_t Size); /* TODO */
+  uint8_t* getNextInputBuffer(int32_t Size);
+  int32_t resumeDecompression();
+  uint8_t* getNextOutputBuffer(int32_t Size);
 };
 }
 
 Decompressor::Decompressor()
-    : InputBuffer(nullptr), InputBufferSize(0),
-<<<<<<< HEAD
-      OutputBuffer(nullptr), OutputBufferSize(0),
-      Symtab(std::make_shared<SymbolTable>())
-{
-=======
-      OutputBuffer(nullptr), OutputBufferSize(0) {
->>>>>>> 3db8ac7e
+    : InputBuffer(nullptr),
+      InputBufferSize(0),
+      OutputBuffer(nullptr),
+      OutputBufferSize(0),
+      Symtab(std::make_shared<SymbolTable>()) {
 }
 
 Decompressor::~Decompressor() {
@@ -100,7 +88,7 @@
   return nullptr;
 }
 
-} // end of anonymous namespace
+}  // end of anonymous namespace
 
 extern "C" {
 
