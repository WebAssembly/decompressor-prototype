// -*- C++ -*- */
//
// Copyright 2016 WebAssembly Community Group participants
//
// Licensed under the Apache License, Version 2.0 (the "License");
// you may not use this file except in compliance with the License.
// You may obtain a copy of the License at
//
//     http://www.apache.org/licenses/LICENSE-2.0
//
// Unless required by applicable law or agreed to in writing, software
// distributed under the License is distributed on an "AS IS" BASIS,
// WITHOUT WARRANTIES OR CONDITIONS OF ANY KIND, either express or implied.
// See the License for the specific language governing permissions and
// limitations under the License.

// Implements the interpreter for filter s-expressions.

#include "interp/ByteReadStream.h"
#include "interp/ByteWriteStream.h"
#include "interp/Interpreter.h"
#include "sexp/TextWriter.h"
#include "utils/backwards_iterator.h"

#include <iostream>

// By default, methods runMethods() and readBackFilled() are not traced,
// since they are the glue between a push and pull models. Rather, they
// conceptually mimic the natural call structure. If you want to trace
// runMethods() and readBackFilled() as well, change this flag to 1.
#define LOG_RUNMETHODS 0
// The following tracks runMetthods() and readBackFilled(), which run
// interpreter methods with tracing showing equivalent non-push inter
// The following turn on logging sections, functions in the decompression
// algorithm.
#define LOG_SECTIONS 0
#define LOG_FUNCTIONS 0
// The following logs lookahead on each call to eval.
#define LOG_EVAL_LOOKAHEAD 0

// The following two defines allows turning on tracing for the nth (zero based)
// function.
#define LOG_NUMBERED_BLOCK 0
#define LOG_FUNCTION_NUMBER 0

// The following shows stack contents on each iteration of runMethods();
#define LOG_CALLSTACKS 1

namespace wasm {

using namespace alloc;
using namespace decode;
using namespace filt;
using namespace utils;

namespace interp {

namespace {

static constexpr uint32_t MaxExpectedSectionNameSize = 32;

static constexpr size_t DefaultStackSize = 256;

// Note: Headroom is used to guarantee that we have enough space to
// read any sexpression node.
static constexpr size_t kResumeHeadroom = 100;

#define X(tag, name) constexpr const char* Method##tag##Name = name;
INTERPRETER_METHODS_TABLE
#undef X

const char* MethodName[] = {
#define X(tag, name) Method##tag##Name,
    INTERPRETER_METHODS_TABLE
#undef X
    "NO_SUCH_METHOD"};

const char* StateName[] = {
#define X(tag, name) name,
    INTERPRETER_STATES_TABLE
#undef X
    "NO_SUCH_STATE"};

}  // end of anonymous namespace

const char* Interpreter::getName(Method M) {
  return MethodName[int(M)];
}

const char* Interpreter::getName(State S) {
  return StateName[int(S)];
}

Interpreter::Interpreter(std::shared_ptr<Queue> Input,
                         std::shared_ptr<Queue> Output,
                         std::shared_ptr<SymbolTable> Symtab)
    : ReadPos(StreamType::Byte, Input),
      Reader(std::make_shared<ByteReadStream>()),
      WritePos(StreamType::Byte, Output),
      Writer(std::make_shared<ByteWriteStream>()),
      Symtab(Symtab),
      LastReadValue(0),
      DispatchedMethod(Method::NO_SUCH_METHOD),
      MinimizeBlockSize(false),
      Trace(ReadPos, WritePos, "InterpSexp"),
      FrameStack(Frame),
      CallingEvalStack(CallingEval),
      WriteValueStack(WriteValue),
      PeekPosStack(PeekPos),
      BlockStartStack(BlockStart),
      LoopCounter(0),
      LoopCounterStack(LoopCounter),
      OpcodeLocalsStack(OpcodeLocals) {
  DefaultFormat = Symtab->create<Varuint64NoArgsNode>();
  CurSectionName.reserve(MaxExpectedSectionNameSize);
  FrameStack.reserve(DefaultStackSize);
  WriteValueStack.reserve(DefaultStackSize);
  CallingEvalStack.reserve(DefaultStackSize);
}

void Interpreter::CallFrame::describe(FILE* File, TextWriter* Writer) const {
  fprintf(File, "%s.%s = %" PRIuMAX ": ", MethodName[int(CallMethod)],
          StateName[int(CallState)], uintmax_t(ReturnValue));
  Writer->writeAbbrev(File, Nd);
}

void Interpreter::EvalFrame::describe(FILE* File, TextWriter* Writer) const {
  fprintf(File, "cc = %" PRIuMAX ": ", uintmax_t(CallingEvalIndex));
  Writer->writeAbbrev(File, Caller);
}

void Interpreter::OpcodeLocalsFrame::describe(FILE* File,
                                              TextWriter* Writer) const {
  fprintf(File, "OpcodeFrame <%" PRIuMAX ",%" PRIuMAX "> ", uintmax_t(SelShift),
          uintmax_t(CaseMask));
  if (Writer && Case != nullptr)
    Writer->writeAbbrev(File, Case);
  else
    fprintf(File, "%p\n", (void*)Case);
}

#if LOG_FUNCTIONS || LOG_NUMBERED_BLOCK
namespace {
uint32_t LogBlockCount = 0;
}  // end of anonymous namespace
#endif

void Interpreter::describeFrameStack(FILE* File) {
  fprintf(File, "*** Frame Stack ***\n");
  for (auto& Frame : FrameStack)
    Frame.describe(File, getTrace().getTextWriter());
  fprintf(File, "*******************\n");
}

void Interpreter::describeWriteValueStack(FILE* File) {
  fprintf(File, "*** WriteValue Stack ***\n");
  for (auto& Value : WriteValueStack.iterRange(1))
    fprintf(File, "%" PRIuMAX "\n", uintmax_t(Value));
  fprintf(File, "************************\n");
}

void Interpreter::describeCallingEvalStack(FILE* File) {
  fprintf(File, "*** Eval Call Stack ****\n");
  for (const auto& Frame : CallingEvalStack.iterRange(1))
    Frame.describe(File, getTrace().getTextWriter());
  fprintf(File, "************************\n");
}

void Interpreter::describePeekPosStack(FILE* File) {
  fprintf(File, "*** Peek Pos Stack ***\n");
  fprintf(File, "**********************\n");
  for (const auto& Pos : PeekPosStack.iterRange(1))
    fprintf(File, "@%" PRIxMAX "\n", uintmax_t(Pos.getCurAddress()));
  fprintf(File, "**********************\n");
}

void Interpreter::describeLoopCounterStack(FILE* File) {
  fprintf(File, "*** Loop Counter Stack ***\n");
  for (const auto& Count : LoopCounterStack.iterRange(1))
    fprintf(File, "%" PRIxMAX "\n", uintmax_t(Count));
  fprintf(File, "**************************\n");
}

void Interpreter::describeBlockStartStack(FILE* File) {
  fprintf(File, "*** Block Start Stack ***\n");
  for (const auto& Pos : BlockStartStack.iterRange(1))
    fprintf(File, "@%" PRIxMAX "\n", uintmax_t(Pos.getCurAddress()));
  fprintf(File, "*************************\n");
}

void Interpreter::describeOpcodeLocalStack(FILE* File) {
  fprintf(File, "*** Opcode Stack ***\n");
  for (auto& Frame : OpcodeLocalsStack.iterRange(1))
    Frame.describe(File, getTrace().getTextWriter());
  fprintf(File, "********************\n");
}

void Interpreter::describeAllNonemptyStacks(FILE* File) {
  describeFrameStack(File);
  if (!WriteValueStack.empty())
    describeWriteValueStack(File);
  if (!CallingEvalStack.empty())
    describeCallingEvalStack(File);
  if (!PeekPosStack.empty())
    describePeekPosStack(File);
  if (!LoopCounterStack.empty())
    describeLoopCounterStack(File);
  if (!BlockStartStack.empty())
    describeBlockStartStack(File);
  if (!OpcodeLocalsStack.empty())
    describeOpcodeLocalStack(File);
}

bool Interpreter::hasEnoughHeadroom() const {
  return ReadPos.isEofFrozen() ||
         (ReadPos.getCurByteAddress() + kResumeHeadroom <=
          ReadPos.getCurByteAddress());
}

IntType Interpreter::eval(const Node* Nd) {
  TRACE_METHOD("oldeval");
  // TODO(karlschimpf): Remove this when fully transitioned.
  if (!FrameStack.empty())
    fatal("Nested calls no longer allowed!");
  callTopLevel(Method::Eval, Nd);
  readBackFilled();
  TRACE(IntType, "returns", Frame.ReturnValue);
  return Frame.ReturnValue;
}

IntType Interpreter::read(const Node* Nd) {
  TRACE_METHOD("oldread");
  // TODO(karlschimpf): Remove this when fully transitioned.
  if (!FrameStack.empty())
    fatal("Nested calls no longer allowed!");
  callTopLevel(Method::Read, Nd);
  readBackFilled();
  TRACE(IntType, "returns", Frame.ReturnValue);
  return Frame.ReturnValue;
}

void Interpreter::callTopLevel(Method Method, const filt::Node* Nd) {
  // First verify stacks cleared.
  Frame.reset();
  FrameStack.clear();
  WriteValue = 0;
  WriteValueStack.clear();
  PeekPos = ReadCursor();
  PeekPosStack.clear();
  LoopCounter = 0;
  LoopCounterStack.clear();
  BlockStart = WriteCursor();
  BlockStartStack.clear();
  OpcodeLocals.reset();
  OpcodeLocalsStack.clear();
  call(Method, Nd);
}

void Interpreter::readBackFilled() {
#if LOG_RUNMETHODS
  TRACE_METHOD("readBackFilled");
#endif
  if (FrameStack.empty())
    // Clear from previous run.
    Frame.reset();
  ReadCursor FillPos(ReadPos);
  while (needsMoreInput() && !errorsFound()) {
    while (!hasEnoughHeadroom()) {
      FillPos.advance(Page::Size);
    }
    runMethods();
  }
  // TODO(karlschimpf): Remove this when transitioned to runMethods()
  // medel complete.
  if (errorsFound())
    fatal("Unable to continue, errors found");
}

void Interpreter::fail() {
  TRACE_MESSAGE("method failed");
  while (!FrameStack.empty()) {
    TraceExitFrame();
    popAndReturn();
  }
  Frame.fail();
}

void Interpreter::fail(const char* Message) {
  FILE* Out = getTrace().getFile();
  fprintf(Out, "Error: ");
  getTrace().getTextWriter()->writeAbbrev(Out, Frame.Nd);
  fprintf(Out, "Error: %s\n: ", Message);
  fail();
}

void Interpreter::runMethods() {
#if LOG_RUNMETHODS
  TRACE_ENTER("runMethods");
  TRACE_BLOCK({ describeAllNonemptyStacks(tracE.getFile()); });
#endif
  while (hasEnoughHeadroom() && !errorsFound()) {
#if LOG_CALLSTACKS
    TRACE_BLOCK({ describeAllNonemptyStacks(tracE.getFile()); });
#endif
    switch (Frame.CallMethod) {
      case Method::NO_SUCH_METHOD:
        assert(false);
        fail("Unknown internal method call!");
        break;
      case Method::Eval:
#if LOG_EVAL_LOOKAHEAD
        if (Frame.State == State::Enter) {
          TRACE_BLOCK({
            decode::ReadCursor Lookahead(ReadPos);
            fprintf(TRACE.indent(), "Lookahead:");
            for (int i = 0; i < 10; ++i) {
              if (!Lookahead.atByteEob())
                fprintf(TRACE.getFile(), " %x", Lookahead.readByte());
            }
            fprintf(TRACE.getFile(), " ");
            fprintf(ReadPos.describe(TRACE.getFile(), true), "\n");
          });
        }
#endif
        switch (Frame.Nd->getType()) {
          case OpBlockEndNoArgs:
          case OpConvert:
          case OpFilter:  // Method::Eval
            fail("Eval not implemented yet for construct");
            break;
          case NO_SUCH_NODETYPE:
          case OpFile:
          case OpRename:
          case OpSymbol:
          case OpSection:
          case OpUndefine:
          case OpUnknownSection:
          case OpVersion:  // Method::Eval
            fail("Eval not allowed on construct!");
            break;
          case OpError:  // Method::Eval
            TraceEnterFrame();
            fail("Algorithm error!");
            break;
          case OpI32Const:
          case OpI64Const:
          case OpU8Const:
          case OpU32Const:
          case OpU64Const:
          case OpLastRead:
          case OpPeek:
          case OpRead:  // Method::Eval
            switch (Frame.CallState) {
              case State::Enter:
                TraceEnterFrame();
                Frame.CallState = State::Exit;
                call(Method::Read, Frame.Nd);
                break;
              case State::Exit:
                popAndReturn(Frame.ReturnValue);
                TraceExitFrame();
                break;
              default:
                fail("Bad internal state for method Eval");
                break;
            }
            break;
          case OpUint8NoArgs:
          case OpUint8OneArg:
          case OpUint32NoArgs:
          case OpUint32OneArg:
          case OpUint64NoArgs:
          case OpUint64OneArg:
          case OpVarint32NoArgs:
          case OpVarint32OneArg:
          case OpVarint64NoArgs:
          case OpVarint64OneArg:
          case OpVaruint32NoArgs:
          case OpVaruint32OneArg:
          case OpVaruint64NoArgs:
          case OpVaruint64OneArg:
          case OpMap:
          case OpOpcode:  // Method::Eval
            switch (Frame.CallState) {
              case State::Enter:
                TraceEnterFrame();
                Frame.CallState = State::Step2;
                call(Method::Read, Frame.Nd);
                break;
              case State::Step2:
                Frame.CallState = State::Exit;
                callWrite(Method::Write, Frame.Nd, Frame.ReturnValue);
                break;
              case State::Exit:
                popAndReturn(Frame.ReturnValue);
                TraceExitFrame();
                break;
              default:
                fail("Bad internal state for method Eval");
                break;
            }
            break;
          case OpWrite:  // Method::Eval
            switch (Frame.CallState) {
              case State::Enter:
                TraceEnterFrame();
                Frame.CallState = State::Step2;
                call(Method::Read, Frame.Nd->getKid(0));
                break;
              case State::Step2:
                Frame.CallState = State::Exit;
                callWrite(Method::Write, Frame.Nd->getKid(1),
                          Frame.ReturnValue);
                break;
              case State::Exit:
                popAndReturn(Frame.ReturnValue);
                TraceExitFrame();
                break;
              default:
                fail("Bad internal state for method Eval");
                break;
            }
            break;
          case OpStream: {  // Method::Eval
            TraceEnterFrame();
            const auto* Stream = cast<StreamNode>(Frame.Nd);
            switch (Stream->getStreamKind()) {
              case StreamKind::Input:
                switch (Stream->getStreamType()) {
                  case StreamType::Byte:
                    popAndReturn(int(isa<ByteReadStream>(Reader.get())));
                    TraceExitFrame();
                    break;
                  case StreamType::Bit:
                  case StreamType::Int:
                  case StreamType::Ast:
                    Trace.errorSexp("Stream check: ", Frame.Nd);
                    fail("Stream check not implemented!");
                    break;
                }
                break;
              case StreamKind::Output:
                switch (Stream->getStreamType()) {
                  case StreamType::Byte:
                    popAndReturn(int(isa<ByteReadStream>(Writer.get())));
                    TraceExitFrame();
                    break;
                  case StreamType::Bit:
                  case StreamType::Int:
                  case StreamType::Ast:
                    Trace.errorSexp("Stream check: ", Frame.Nd);
                    fail("Stream check not implemented!");
                    break;
                }
                break;
            }
            break;
          }
          case OpNot:  // Method::Eval
            switch (Frame.CallState) {
              case State::Enter:
                TraceEnterFrame();
                Frame.CallState = State::Exit;
                call(Method::Eval, Frame.Nd->getKid(0));
                break;
              case State::Exit:
                popAndReturn(Frame.ReturnValue != 0);
                TraceExitFrame();
                break;
              default:
                fail("Bad internal state for method Eval");
                break;
            }
            break;
          case OpAnd:  // Method::Eval
            switch (Frame.CallState) {
              case State::Enter:
                TraceEnterFrame();
                Frame.CallState = State::Step2;
                call(Method::Eval, Frame.Nd->getKid(0));
                break;
              case State::Step2:
                Frame.CallState = State::Exit;
                if (Frame.ReturnValue != 0)
                  call(Method::Eval, Frame.Nd->getKid(1));
                break;
              case State::Exit:
                popAndReturn(Frame.ReturnValue);
                TraceExitFrame();
                break;
              default:
                fail("Bad internal state for method Eval");
                break;
            }
            break;
          case OpOr:  // Method::Eval
            switch (Frame.CallState) {
              case State::Enter:
                TraceEnterFrame();
                Frame.CallState = State::Step2;
                call(Method::Eval, Frame.Nd->getKid(0));
                break;
              case State::Step2:
                Frame.CallState = State::Exit;
                if (Frame.ReturnValue == 0)
                  call(Method::Eval, Frame.Nd->getKid(1));
                break;
              case State::Exit:
                popAndReturn(Frame.ReturnValue);
                TraceExitFrame();
                break;
              default:
                fail("Bad internal state for method Eval");
                break;
            }
            break;
          case OpSequence:  // Method::Eval
            switch (Frame.CallState) {
              case State::Enter:
                TraceEnterFrame();
                LoopCounterStack.push();
                LoopCounter = 0;
                Frame.CallState = State::Loop;
                break;
              case State::Loop:
                if (LoopCounter >= size_t(Frame.Nd->getNumKids())) {
                  Frame.CallState = State::Exit;
                  break;
                }
                call(Method::Eval, Frame.Nd->getKid(LoopCounter++));
                break;
              case State::Exit:
                LoopCounterStack.pop();
                popAndReturn();
                TraceExitFrame();
                break;
              default:
                fail("Bad internal state for method Eval");
                break;
            }
            break;
          case OpLoop:  // Method::Eval
            switch (Frame.CallState) {
              case State::Enter:
                TraceEnterFrame();
                Frame.CallState = State::Step2;
                call(Method::Eval, Frame.Nd->getKid(0));
                break;
              case State::Step2:
                LoopCounterStack.push();
                LoopCounter = size_t(Frame.ReturnValue);
                Frame.CallState = State::Loop;
                break;
              case State::Loop:
                if (LoopCounter-- == 0) {
                  Frame.CallState = State::Exit;
                  break;
                }
                call(Method::Eval, Frame.Nd->getKid(1));
                break;
              case State::Exit:
                LoopCounterStack.pop();
                popAndReturn();
                TraceExitFrame();
                break;
              default:
                fail("Bad internal state for method Eval");
                break;
            }
            break;
          case OpLoopUnbounded:  // Method::Eval
            switch (Frame.CallState) {
              case State::Enter:
                TraceEnterFrame();
                Frame.CallState = State::Loop;
                break;
              case State::Loop:
                if (ReadPos.atReadBitEob()) {
                  Frame.CallState = State::Exit;
                  break;
                }
                call(Method::Eval, Frame.Nd->getKid(0));
                break;
              case State::Exit:
                popAndReturn();
                TraceExitFrame();
                break;
              default:
                fail("Bad internal state for method Eval");
                break;
            }
            break;
          case OpIfThen:  // Method::Eval
            switch (Frame.CallState) {
              case State::Enter:
                TraceEnterFrame();
                Frame.CallState = State::Step2;
                call(Method::Eval, Frame.Nd->getKid(0));
                break;
              case State::Step2:
                Frame.CallState = State::Exit;
                if (Frame.ReturnValue != 0)
                  call(Method::Eval, Frame.Nd->getKid(1));
                break;
              case State::Exit:
                popAndReturn();
                TraceExitFrame();
                break;
              default:
                fail("Bad internal state for method Eval");
                break;
            }
            break;
          case OpIfThenElse:  // Method::Eval
            switch (Frame.CallState) {
              case State::Enter:
                TraceEnterFrame();
                Frame.CallState = State::Step2;
                call(Method::Eval, Frame.Nd->getKid(0));
                break;
              case State::Step2:
                Frame.CallState = State::Exit;
                if (Frame.ReturnValue != 0)
                  call(Method::Eval, Frame.Nd->getKid(1));
                else
                  call(Method::Eval, Frame.Nd->getKid(2));
                break;
              case State::Exit:
                popAndReturn();
                TraceExitFrame();
                break;
              default:
                fail("Bad internal state for method Eval");
                break;
            }
            break;
          case OpSwitch:  // Method::Eval
            switch (Frame.CallState) {
              case State::Enter:
                TraceEnterFrame();
                Frame.CallState = State::Step2;
                call(Method::Eval, Frame.Nd->getKid(0));
                break;
              case State::Step2: {
                Frame.CallState = State::Exit;
                const auto* Sel = cast<SwitchNode>(Frame.Nd);
                if (const auto* Case = Sel->getCase(Frame.ReturnValue))
                  call(Method::Eval, Case);
                else
                  call(Method::Eval, Sel->getKid(1));
                break;
              }
              case State::Exit:
                popAndReturn();
                TraceExitFrame();
                break;
              default:
                fail("Bad internal state for method Eval");
                break;
            }
            break;
          case OpCase:  // Method::Eval
            switch (Frame.CallState) {
              case State::Enter:
                TraceEnterFrame();
                Frame.CallState = State::Exit;
                call(Method::Eval, Frame.Nd->getKid(1));
                break;
              case State::Exit:
                popAndReturn();
                TraceExitFrame();
                break;
              default:
                fail("Bad internal state for method Eval");
                break;
            }
            break;
          case OpDefine:  // Method::Eval
            switch (Frame.CallState) {
              case State::Enter:
                TraceEnterFrame();
                Frame.CallState = State::Exit;
                call(Method::Eval, Frame.Nd->getKid(2));
                break;
              case State::Exit:
                popAndReturn();
                TraceExitFrame();
                break;
              default:
                fail("Bad internal state for method Eval");
                break;
            }
            break;
          case OpParam:  // Method::Eval
            switch (Frame.CallState) {
              case State::Enter:
                TraceEnterFrame();
                Frame.CallState = State::Exit;
                DispatchedMethod = Method::Eval;
                call(Method::EvalParam, Frame.Nd);
                break;
              case State::Exit:
                popAndReturn();
                TraceExitFrame();
                break;
              default:
                fail("Bad internal state for method Eval");
                break;
            }
            break;
          case OpEval:  // Method::Eval
            switch (Frame.CallState) {
              case State::Enter: {
                TraceEnterFrame();
                auto* Sym = dyn_cast<SymbolNode>(Frame.Nd->getKid(0));
                assert(Sym);
                auto* Defn = dyn_cast<DefineNode>(Sym->getDefineDefinition());
                assert(Defn);
                auto* NumParams = dyn_cast<ParamNode>(Defn->getKid(1));
                assert(NumParams);
                int NumCallArgs = Frame.Nd->getNumKids() - 1;
                if (NumParams->getValue() != IntType(NumCallArgs)) {
                  fprintf(Trace.getFile(), "Definition %s expects %" PRIuMAX
                                           "parameters, found: %" PRIuMAX "\n",
                          Sym->getStringName().c_str(),
                          uintmax_t(NumParams->getValue()),
                          uintmax_t(NumCallArgs));
                  fatal("Unable to evaluate call");
                }
                size_t CallingEvalIndex = CallingEvalStack.size();
                CallingEvalStack.push();
                CallingEval.Caller = cast<EvalNode>(Frame.Nd);
                CallingEval.CallingEvalIndex = CallingEvalIndex;
                Frame.CallState = State::Exit;
                call(Method::Eval, Defn);
                break;
              }
              case State::Exit:
                CallingEvalStack.pop();
                popAndReturn(Frame.ReturnValue);
                TraceExitFrame();
                break;
              default:
                fail("Bad internal state for method Eval");
                break;
            }
            break;
          case OpBlock:  // Method::Eval
            switch (Frame.CallState) {
              case State::Enter:
                TraceEnterFrame();
#if LOG_FUNCTIONS || LOG_NUMBERED_BLOCK
                // NOTE: This assumes that blocks (outside of sections) are only
                // used to define functions.
                TRACE_BLOCK({
                  fprintf(TRACE.indent(), " Function %" PRIuMAX "\n",
                          uintmax_t(LogBlockCount));
                  if (LOG_NUMBERED_BLOCK &&
                      LogBlockCount == LOG_FUNCTION_NUMBER)
                    TRACE.setTraceProgress(true);
                });
#endif
                Frame.CallState = State::Exit;
                DispatchedMethod = Method::Eval;
                call(Method::EvalBlock, Frame.Nd->getKid(0));
                break;
              case State::Exit:
#if LOG_FUNCTIONS || LOG_NUMBERED_BLOCKS
#if LOG_NUMBERED_BLOCK
                TRACE_BLOCK({
                  if (LogBlockCount == LOG_FUNCTION_NUMBER)
                    TRACE.setTraceProgress(0);
                });
#endif
                ++LogBlockCount;
#endif
                popAndReturn();
                TraceExitFrame();
                break;
              default:
                fail("Bad internal state for method Eval");
                break;
            }
            break;
          case OpVoid:  // Method::Eval
            TraceEnterFrame();
            popAndReturn();
            TraceExitFrame();
            break;
        }
        break;
      case Method::EvalBlock:
        switch (Frame.CallState) {
          case State::Enter: {
            TraceEnterFrame();
            const uint32_t OldSize = Reader->readBlockSize(ReadPos);
            TRACE(uint32_t, "block size", OldSize);
            Reader->pushEobAddress(ReadPos, OldSize);
            BlockStartStack.push();
            BlockStart = WritePos;
            Writer->writeFixedBlockSize(WritePos, 0);
            BlockStartStack.push();
            BlockStart = WritePos;
            Frame.CallState =
                MinimizeBlockSize ? State::MinBlock : State::Step2;
            call(DispatchedMethod, Frame.Nd);
            break;
          }
          case State::Step2: {
            // Non-minimized block. Just backpatch in new size.
            WriteCursor WritePosAfterSizeWrite(BlockStart);
            BlockStartStack.pop();
            const size_t NewSize = Writer->getBlockSize(BlockStart, WritePos);
            TRACE(uint32_t, "New block size", NewSize);
            Writer->writeFixedBlockSize(BlockStart, NewSize);
            Frame.CallState = State::Exit;
            break;
          }
          case State::MinBlock: {
            // Mimimized block. Backpatch new size of block. If needed, move
            // block to fill gap between fixed and variable widths for block
            // size.
            WriteCursor WritePosAfterSizeWrite(BlockStart);
            BlockStartStack.pop();
            const size_t NewSize = Writer->getBlockSize(BlockStart, WritePos);
            TRACE(uint32_t, "New block size", NewSize);
            Writer->writeVarintBlockSize(BlockStart, NewSize);
            size_t SizeAfterBackPatch = Writer->getStreamAddress(BlockStart);
            size_t SizeAfterSizeWrite =
                Writer->getStreamAddress(WritePosAfterSizeWrite);
            size_t Diff = SizeAfterSizeWrite - SizeAfterBackPatch;
            if (Diff) {
              size_t CurAddress = Writer->getStreamAddress(WritePos);
              Writer->moveBlock(BlockStart, SizeAfterSizeWrite,
                                (CurAddress - Diff) - SizeAfterBackPatch);
              WritePos.swap(BlockStart);
            }
            Frame.CallState = State::Exit;
            break;
          }
          case State::Exit:
            BlockStartStack.pop();
            ReadPos.popEobAddress();
            popAndReturn();
            TraceExitFrame();
            break;
          default:
            fail("Bad internal state for method EvalBlock");
            break;
        }
        break;
      case Method::Finished:
        assert(FrameStack.empty());
        switch (Frame.CallState) {
          case State::Succeeded:
          case State::Failed:
            break;
          default:
            TRACE(string, "State", StateName[int(Frame.CallState)]);
            TRACE_MESSAGE("Malformed finish state found, Correcting!");
            Frame.CallState = State::Failed;
        }
#if LOG_RUNMETHODS
        TRACE_BLOCK({ describeAllNonemptyStacks(tracE.getFile()); });
        TRACE_EXIT_OVERRIDE("runMethods");
#endif
        return;
      case Method::EvalParam:
        switch (Frame.CallState) {
          case State::Enter: {
            TraceEnterFrame();
            if (CallingEvalStack.empty()) {
              fail(
                  "Not inside a call frame, can't evaluate parameter "
                  "accessor!");
              break;
            }
            Frame.CallState = State::Failed;  // reset if match found.
            assert(isa<ParamNode>(Frame.Nd));
            auto* Param = cast<ParamNode>(Frame.Nd);
            TRACE_SEXP("Param", Param);
            IntType ParamIndex = Param->getValue() + 1;
            SymbolNode* DefiningSym = Param->getDefiningSymbol();
            TRACE_SEXP("DefiningSym", DefiningSym);
            const EvalFrame* CandidateEval = &CallingEval;
            while (CandidateEval->isDefined()) {
              TRACE_SEXP("Caller", CandidateEval->Caller);
              if (DefiningSym != CandidateEval->Caller->getCallName()) {
                CandidateEval =
                    &CallingEvalStack.at(CandidateEval->CallingEvalIndex);
                continue;
              }
              if (ParamIndex >= IntType(CandidateEval->Caller->getNumKids()))
                // Failing context!
                break;
              const Node* Context = CandidateEval->Caller->getKid(ParamIndex);
              CallingEvalStack.push();
              CallingEval =
                  CallingEvalStack.at(CandidateEval->CallingEvalIndex);
              Frame.CallState = State::Exit;
              call(DispatchedMethod, Context);
              break;
            }
            if (Frame.CallState == State::Failed)
              fail("Parameter reference doesn't match callling context!");
            break;
          }
          case State::Exit:
            CallingEvalStack.pop();
            popAndReturn(Frame.ReturnValue);
            TraceExitFrame();
            break;
          default:
            fail("Bad internal state for method GetParam");
            break;
        }
        break;
      case Method::Read:
        switch (Frame.Nd->getType()) {
          case OpBlock:
          case OpBlockEndNoArgs:
          case OpCase:
          case OpConvert:
          case OpDefine:
          case OpFile:
          case OpFilter:
          case OpIfThen:
          case OpIfThenElse:
          case OpLoop:
          case OpLoopUnbounded:
          case OpRename:
          case OpSection:
          case OpSequence:
          case OpSwitch:
          case OpSymbol:
          case OpUndefine:
          case OpUnknownSection:
          case OpVersion:
          case NO_SUCH_NODETYPE:  // Method::Read
            fail("Construct not readable!");
            break;
          case OpAnd:
          case OpError:
          case OpEval:
          case OpNot:
          case OpOr:
          case OpRead:
          case OpStream:
          case OpWrite:  // Method::Read
            fail("Read not implemented for construct!");
            break;
          case OpI32Const:
          case OpI64Const:
          case OpU8Const:
          case OpU32Const:
          case OpU64Const:  // Method::Read
            TraceEnterFrame();
            popAndReturnReadValue(dyn_cast<IntegerNode>(Frame.Nd)->getValue());
            TraceExitFrame();
            break;
          case OpParam:  // Method::Read
            switch (Frame.CallState) {
              case State::Enter:
                TraceEnterFrame();
                Frame.CallState = State::Exit;
                DispatchedMethod = Method::Read;
                call(Method::EvalParam, Frame.Nd);
                break;
              case State::Exit:
                popAndReturnReadValue(LastReadValue);
                TraceExitFrame();
                break;
              default:
                fail("Bad internal state for method Write");
                break;
            }
            break;
          case OpPeek: {  // Method::Read
            switch (Frame.CallState) {
              case State::Enter:
                TraceEnterFrame();
                PeekPosStack.push();
                PeekPos = ReadPos;
                Frame.CallState = State::Exit;
                call(Method::Read, Frame.Nd->getKid(0));
                break;
              case State::Exit:
                ReadPos = PeekPos;
                PeekPosStack.pop();
                popAndReturnReadValue(LastReadValue);
                TraceExitFrame();
                break;
              default:
                fail("Bad internal state for method Read");
                break;
            }
            break;
          }
          case OpLastRead:  // Method::Read
            TraceEnterFrame();
            popAndReturnReadValue(LastReadValue);
            TraceExitFrame();
            break;
          case OpUint8NoArgs:  // Method::Read
            TraceEnterFrame();
            popAndReturnReadValue(Reader->readUint8(ReadPos));
            TraceExitFrame();
            break;
          case OpUint8OneArg:  // Method::Read
            TraceEnterFrame();
            popAndReturnReadValue(Reader->readUint8Bits(
                ReadPos, cast<Uint8OneArgNode>(Frame.Nd)->getValue()));
            TraceExitFrame();
            break;
          case OpUint32NoArgs:  // Method::Read
            TraceEnterFrame();
            popAndReturnReadValue(Reader->readUint32(ReadPos));
            TraceExitFrame();
            break;
          case OpUint32OneArg:  // Method::Read
            TraceEnterFrame();
            popAndReturnReadValue(Reader->readUint32Bits(
                ReadPos, cast<Uint32OneArgNode>(Frame.Nd)->getValue()));
            TraceExitFrame();
            break;
          case OpUint64NoArgs:  // Method::Read
            TraceEnterFrame();
            popAndReturnReadValue(Reader->readUint64(ReadPos));
            TraceExitFrame();
            break;
          case OpUint64OneArg:  // Method::Read
            TraceEnterFrame();
            popAndReturnReadValue(Reader->readUint64Bits(
                ReadPos, cast<Uint64OneArgNode>(Frame.Nd)->getValue()));
            TraceExitFrame();
            break;
          case OpVarint32NoArgs:  // Method::Read
            TraceEnterFrame();
            popAndReturnReadValue(Reader->readVarint32(ReadPos));
            TraceExitFrame();
            break;
          case OpVarint32OneArg:  // Method::Read
            TraceEnterFrame();
            popAndReturnReadValue(Reader->readVarint32Bits(
                ReadPos, cast<Varint32OneArgNode>(Frame.Nd)->getValue()));
            TraceExitFrame();
            break;
          case OpVarint64NoArgs:  // Method::Read
            TraceEnterFrame();
            popAndReturnReadValue(Reader->readVarint64(ReadPos));
            TraceExitFrame();
            break;
          case OpVarint64OneArg:  // Method::Read
            TraceEnterFrame();
            popAndReturnReadValue(Reader->readVarint64Bits(
                ReadPos, cast<Varint64OneArgNode>(Frame.Nd)->getValue()));
            TraceExitFrame();
            break;
          case OpVaruint32NoArgs:  // Method::Read
            TraceEnterFrame();
            popAndReturnReadValue(Reader->readVaruint32(ReadPos));
            TraceExitFrame();
            break;
          case OpVaruint32OneArg:  // Method::Read
            TraceEnterFrame();
            popAndReturnReadValue(Reader->readVaruint32Bits(
                ReadPos, cast<Varuint32OneArgNode>(Frame.Nd)->getValue()));
            TraceExitFrame();
            break;
          case OpVaruint64NoArgs:  // Method::Read
            TraceEnterFrame();
            popAndReturnReadValue(Reader->readVaruint64(ReadPos));
            TraceExitFrame();
            break;
          case OpVaruint64OneArg:  // Method::Read
            TraceEnterFrame();
            popAndReturnReadValue(Reader->readVaruint64Bits(
                ReadPos, cast<Varuint64OneArgNode>(Frame.Nd)->getValue()));
            TraceExitFrame();
            break;
          case OpOpcode:  // Method::Read
            switch (Frame.CallState) {
              case State::Enter:
                TraceEnterFrame();
                OpcodeLocalsStack.push();
                OpcodeLocals.reset();
                Frame.CallState = State::Exit;
                call(Method::ReadOpcode, Frame.Nd);
                break;
              case State::Exit:
                LastReadValue = OpcodeLocals.CaseMask;
                OpcodeLocalsStack.pop();
                popAndReturn(LastReadValue);
                TraceExitFrame();
                break;
              default:
                fail("Bad internal state for method Eval");
                break;
            }
            break;
          case OpMap: {  // Method::Read
            // TODO: Flatten this.
            TraceEnterFrame();
            const auto* Map = cast<MapNode>(Frame.Nd);
            const CaseNode* Case = Map->getCase(read(Map->getKid(0)));
            popAndReturnReadValue(read(Case->getKid(1)));
            TraceExitFrame();
            break;
          }
          case OpVoid:  // Method::Read
            TraceEnterFrame();
            popAndReturnReadValue(0);
            TraceExitFrame();
            break;
        }
        break;
<<<<<<< HEAD
      }
      case Method::Write: {
=======
      case Method::ReadOpcode:
        // Note: Assumes that caller pushes OpcodeLocals;
        switch (Frame.Nd->getType()) {
          default:
            fail("Illegal opcode construct!");
            break;
          case OpOpcode:  // Method::ReadOpcode
            switch (Frame.CallState) {
              case State::Enter:
                TraceEnterFrame();
                Frame.CallState = State::Step2;
                call(Method::ReadOpcode, Frame.Nd->getKid(0));
                break;
              case State::Step2: {
                const auto* Sel = cast<OpcodeNode>(Frame.Nd);
                if (const CaseNode* Case =
                        Sel->getCase(OpcodeLocals.CaseMask)) {
                  Frame.CallState = State::Step3;
                  OpcodeLocalsStack.push();
                  call(Method::ReadOpcode, Case);
                  break;
                }
                Frame.CallState = State::Exit;
                break;
              }
              case State::Step3: {
                OpcodeLocalsFrame CaseResults = OpcodeLocals;
                OpcodeLocalsStack.pop();
                OpcodeLocals.CaseMask =
                    (OpcodeLocals.CaseMask << CaseResults.SelShift) |
                    CaseResults.CaseMask;
                OpcodeLocals.SelShift += CaseResults.SelShift;
                Frame.CallState = State::Exit;
                break;
              }
              case State::Exit:
                popAndReturn();
                TraceExitFrame();
                break;
              default:
                fail("Bad internal state for method ReadOpcode");
                break;
            }
          case OpUint8NoArgs:  // Method::ReadOpcode
            switch (Frame.CallState) {
              case State::Enter:
                TraceEnterFrame();
                Frame.CallState = State::Exit;
                call(Method::Read, Frame.Nd);
                break;
              case State::Exit:
                OpcodeLocals.CaseMask = Frame.ReturnValue;
                OpcodeLocals.SelShift = 8;
                popAndReturn();
                TraceExitFrame();
                break;
              default:
                fail("Bad internal state for method ReadOpcode");
                break;
            }
            break;
          case OpUint8OneArg:  // Method::ReadOpcode
            switch (Frame.CallState) {
              case State::Enter:
                TraceEnterFrame();
                Frame.CallState = State::Exit;
                call(Method::Read, Frame.Nd);
                break;
              case State::Exit:
                OpcodeLocals.CaseMask = Frame.ReturnValue;
                OpcodeLocals.SelShift =
                    cast<Uint8OneArgNode>(Frame.Nd)->getValue();
                popAndReturn();
                TraceExitFrame();
                break;
              default:
                fail("Bad internal state for method ReadOpcode");
                break;
            }
          case OpUint32NoArgs:  // Method::ReadOpcode
            switch (Frame.CallState) {
              case State::Enter:
                TraceEnterFrame();
                Frame.CallState = State::Exit;
                call(Method::Read, Frame.Nd);
                break;
              case State::Exit:
                OpcodeLocals.CaseMask = Frame.ReturnValue;
                OpcodeLocals.SelShift = 32;
                popAndReturn();
                TraceExitFrame();
                break;
              default:
                fail("Bad internal state for method ReadOpcode");
                break;
            }
            break;
          case OpUint32OneArg:  // Method::ReadOpcode
            switch (Frame.CallState) {
              case State::Enter:
                TraceEnterFrame();
                Frame.CallState = State::Exit;
                call(Method::Read, Frame.Nd);
                break;
              case State::Exit:
                OpcodeLocals.CaseMask = Frame.ReturnValue;
                OpcodeLocals.SelShift =
                    cast<Uint32OneArgNode>(Frame.Nd)->getValue();
                popAndReturn();
                TraceExitFrame();
                break;
              default:
                fail("Bad internal state for method ReadOpcode");
                break;
            }
            break;
          case OpUint64NoArgs:  // Method::ReadOpcode
            switch (Frame.CallState) {
              case State::Enter:
                TraceEnterFrame();
                Frame.CallState = State::Exit;
                call(Method::Read, Frame.Nd);
                break;
              case State::Exit:
                OpcodeLocals.CaseMask = Frame.ReturnValue;
                OpcodeLocals.SelShift = 64;
                popAndReturn();
                TraceExitFrame();
                break;
              default:
                fail("Bad internal state for method ReadOpcode");
                break;
            }
            break;
          case OpUint64OneArg:  // Method::ReadOpcode
            switch (Frame.CallState) {
              case State::Enter:
                TraceEnterFrame();
                Frame.CallState = State::Exit;
                call(Method::Read, Frame.Nd);
                break;
              case State::Exit:
                OpcodeLocals.CaseMask = Frame.ReturnValue;
                OpcodeLocals.SelShift =
                    cast<Uint64OneArgNode>(Frame.Nd)->getValue();
                popAndReturn();
                TraceExitFrame();
                break;
              default:
                fail("Bad internal state for method ReadOpcode");
                break;
            }
            break;
        }
        break;
      case Method::Write:
>>>>>>> 002a7bbe
        switch (Frame.Nd->getType()) {
          case OpBlock:
          case OpBlockEndNoArgs:
          case OpCase:
          case OpConvert:
          case OpDefine:
          case OpFile:
          case OpFilter:
          case OpIfThen:
          case OpIfThenElse:
          case OpLoop:
          case OpLoopUnbounded:
          case OpRename:
          case OpSection:
          case OpSequence:
          case OpSwitch:
          case OpSymbol:
          case OpUndefine:
          case OpUnknownSection:
          case OpVersion:
          case NO_SUCH_NODETYPE:  // Method::Write
            fail("Construct not readable!");
            break;
          case OpAnd:
          case OpError:
          case OpEval:
          case OpLastRead:
          case OpNot:
          case OpOr:
          case OpRead:
          case OpStream:
          case OpWrite:  // Method::Write
            fail("Write not implemented for construct!");
            break;
          case OpParam:  // Method::Write
            switch (Frame.CallState) {
              case State::Enter:
                TraceEnterFrame();
                Frame.CallState = State::Exit;
                DispatchedMethod = Method::Write;
                callWrite(Method::EvalParam, Frame.Nd, WriteValue);
                break;
              case State::Exit:
                popAndReturnWriteValue();
                TraceExitFrame();
                break;
              default:
                fail("Bad internal state for method Write");
                break;
            }
            break;
          case OpUint8NoArgs:  // Method::Write
            TraceEnterFrame();
            Writer->writeUint8(WriteValue, WritePos);
            popAndReturnWriteValue();
            TraceExitFrame();
            break;
          case OpUint8OneArg:  // Method::Write
            TraceEnterFrame();
            Writer->writeUint8Bits(WriteValue, WritePos,
                                   cast<Uint8OneArgNode>(Frame.Nd)->getValue());
            popAndReturnWriteValue();
            TraceExitFrame();
            break;
          case OpUint32NoArgs:  // Method::Write
            TraceEnterFrame();
            Writer->writeUint32(WriteValue, WritePos);
            popAndReturnWriteValue();
            TraceExitFrame();
            break;
          case OpUint32OneArg:  // Method::Write
            TraceEnterFrame();
            Writer->writeUint32Bits(
                WriteValue, WritePos,
                cast<Uint32OneArgNode>(Frame.Nd)->getValue());
            popAndReturnWriteValue();
            TraceExitFrame();
            break;
          case OpUint64NoArgs:  // Method::Write
            TraceEnterFrame();
            Writer->writeUint64(WriteValue, WritePos);
            popAndReturnWriteValue();
            TraceExitFrame();
            break;
          case OpUint64OneArg:  // Method::Write
            TraceEnterFrame();
            Writer->writeUint64Bits(
                WriteValue, WritePos,
                cast<Uint64OneArgNode>(Frame.Nd)->getValue());
            popAndReturnWriteValue();
            TraceExitFrame();
            break;
          case OpVarint32NoArgs:  // Method::Write
            TraceEnterFrame();
            Writer->writeVarint32(WriteValue, WritePos);
            popAndReturnWriteValue();
            TraceExitFrame();
            break;
          case OpVarint32OneArg:  // Method::Write
            TraceEnterFrame();
            Writer->writeVarint32Bits(
                WriteValue, WritePos,
                cast<Varint32OneArgNode>(Frame.Nd)->getValue());
            popAndReturnWriteValue();
            TraceExitFrame();
            break;
          case OpVarint64NoArgs:  // Method::Write
            TraceEnterFrame();
            Writer->writeVarint64(WriteValue, WritePos);
            popAndReturnWriteValue();
            TraceExitFrame();
            break;
          case OpVarint64OneArg:  // Method::Write
            TraceEnterFrame();
            Writer->writeVarint64Bits(
                WriteValue, WritePos,
                cast<Varint64OneArgNode>(Frame.Nd)->getValue());
            popAndReturnWriteValue();
            TraceExitFrame();
            break;
          case OpVaruint32NoArgs:  // Method::Write
            TraceEnterFrame();
            Writer->writeVaruint32(WriteValue, WritePos);
            popAndReturnWriteValue();
            TraceExitFrame();
            break;
          case OpVaruint32OneArg:  // Method::Write
            TraceEnterFrame();
            Writer->writeVaruint32Bits(
                WriteValue, WritePos,
                cast<Varuint32OneArgNode>(Frame.Nd)->getValue());
            popAndReturnWriteValue();
            TraceExitFrame();
            break;
          case OpVaruint64NoArgs:  // Method::Write
            TraceEnterFrame();
            Writer->writeVaruint64(WriteValue, WritePos);
            popAndReturnWriteValue();
            TraceExitFrame();
            break;
          case OpVaruint64OneArg:  // Method::Write
            TraceEnterFrame();
            Writer->writeVaruint64Bits(
                WriteValue, WritePos,
                cast<Varuint64OneArgNode>(Frame.Nd)->getValue());
            popAndReturnWriteValue();
            TraceExitFrame();
            break;
          case OpI32Const:
          case OpI64Const:
          case OpU8Const:
          case OpU32Const:
          case OpU64Const:
          case OpMap:
          case OpPeek:
          case OpVoid:  // Method::Write
            TraceEnterFrame();
            popAndReturnWriteValue();
            TraceExitFrame();
            break;
          case OpOpcode: {  // Method::Write
            switch (Frame.CallState) {
              case State::Enter: {
                TraceEnterFrame();
                const auto* Sel = cast<OpcodeNode>(Frame.Nd);
                OpcodeLocalsStack.push();
                OpcodeLocals.Case = Sel->getWriteCase(
                    WriteValue, OpcodeLocals.SelShift, OpcodeLocals.CaseMask);
                WriteValueStack.push();
                WriteValue >>= OpcodeLocals.SelShift;
                Frame.CallState = State::Exit;
                callWrite(Method::Write, Sel->getKid(0), WriteValue);
                break;
              }
              case State::Step2:
                OpcodeLocalsStack.pop();
                Frame.CallState = State::Exit;
                if (OpcodeLocals.Case) {
                  WriteValueStack.push();
                  WriteValue &= OpcodeLocals.CaseMask;
                  callWrite(Method::Write, OpcodeLocals.Case->getKid(1),
                            WriteValue);
                }
                break;
              case State::Exit:
                popAndReturnWriteValue();
                TraceExitFrame();
                break;
              default:
                fail("Bad internal state for method Write");
                break;
            }
            break;
          }
        }
        break;
    }
  }
#if LOG_RUNMETHODS
  TRACE_BLOCK({ describeAllNonemptyStacks(tracE.getFile()); });
  TRACE_EXIT_OVERRIDE("runMethods");
#endif
}

void Interpreter::decompress() {
  TRACE_METHOD("decompress");
  LastReadValue = 0;
  MagicNumber = Reader->readUint32(ReadPos);
  // TODO(kschimpf): Fix reading of uintX. Current implementation not same as
  // WASM binary reader.
  TRACE(hex_uint32_t, "magic number", MagicNumber);
  if (MagicNumber != WasmBinaryMagic)
    fatal("Unable to decompress, did not find WASM binary magic number");
  Writer->writeUint32(MagicNumber, WritePos);
  Version = Reader->readUint32(ReadPos);
  TRACE(hex_uint32_t, "version", Version);
  if (Version != WasmBinaryVersion)
    fatal("Unable to decompress, WASM version number not known");
  Writer->writeUint32(Version, WritePos);

  while (!ReadPos.atByteEob())
    decompressSection();
  WritePos.freezeEof();
}

void Interpreter::decompressBlock(const Node* Code) {
  TRACE_METHOD("decompressBlock");
  const uint32_t OldSize = Reader->readBlockSize(ReadPos);
  TRACE(uint32_t, "block size", OldSize);
  Reader->pushEobAddress(ReadPos, OldSize);
  WriteCursor BlockStart(WritePos);
  Writer->writeFixedBlockSize(WritePos, 0);
  size_t SizeAfterSizeWrite = Writer->getStreamAddress(WritePos);
  evalOrCopy(Code);
  const size_t NewSize = Writer->getBlockSize(BlockStart, WritePos);
  TRACE(uint32_t, "New block size", NewSize);
  if (!MinimizeBlockSize) {
    Writer->writeFixedBlockSize(BlockStart, NewSize);
  } else {
    Writer->writeVarintBlockSize(BlockStart, NewSize);
    size_t SizeAfterBackPatch = Writer->getStreamAddress(BlockStart);
    size_t Diff = SizeAfterSizeWrite - SizeAfterBackPatch;
    if (Diff) {
      size_t CurAddress = Writer->getStreamAddress(WritePos);
      Writer->moveBlock(BlockStart, SizeAfterSizeWrite,
                        (CurAddress - Diff) - SizeAfterBackPatch);
      WritePos.swap(BlockStart);
    }
  }
  ReadPos.popEobAddress();
}

void Interpreter::evalOrCopy(const Node* Nd) {
  if (Nd) {
    eval(Nd);
    return;
  }
  // If not defined, must be at end of section, and hence byte aligned.
  while (!ReadPos.atByteEob())
    Writer->writeUint8(Reader->readUint8(ReadPos), WritePos);
}

void Interpreter::decompressSection() {
  // TODO(kschimpf) Handle 'filter' sections specially (i.e. install).  This
  // includes calling "clearCaches" on all filter s-expressions to remove an
  // (optimizing) caches installed.
  TRACE_METHOD("decompressSection");
  LastReadValue = 0;
  assert(isa<ByteReadStream>(Reader.get()));
#if LOG_SECTIONS
  size_t SectionAddress = ReadPos.getCurByteAddress();
#endif
  readSectionName();
#if LOG_SECTIONS
  TRACE_BLOCK({
    fprintf(TRACE.indent(), "@%" PRIxMAX " section '%s'\n",
            uintmax_t(SectionAddress), CurSectionName.c_str());
  });
#endif
  TRACE(string, "name", CurSectionName);
  SymbolNode* Sym = Symtab->getSymbol(CurSectionName);
  decompressBlock(Sym ? Sym->getDefineDefinition() : nullptr);
  Reader->alignToByte(ReadPos);
  Writer->alignToByte(WritePos);
}

void Interpreter::readSectionName() {
  TRACE_METHOD("readSectionName");
  CurSectionName.clear();
  uint32_t NameSize = Reader->readVaruint32(ReadPos);
  Writer->writeVaruint32(NameSize, WritePos);
  for (uint32_t i = 0; i < NameSize; ++i) {
    uint8_t Byte = Reader->readUint8(ReadPos);
    Writer->writeUint8(Byte, WritePos);
    CurSectionName.push_back(char(Byte));
  }
}

}  // end of namespace interp.

}  // end of namespace wasm.<|MERGE_RESOLUTION|>--- conflicted
+++ resolved
@@ -1114,10 +1114,6 @@
             break;
         }
         break;
-<<<<<<< HEAD
-      }
-      case Method::Write: {
-=======
       case Method::ReadOpcode:
         // Note: Assumes that caller pushes OpcodeLocals;
         switch (Frame.Nd->getType()) {
@@ -1274,7 +1270,6 @@
         }
         break;
       case Method::Write:
->>>>>>> 002a7bbe
         switch (Frame.Nd->getType()) {
           case OpBlock:
           case OpBlockEndNoArgs:
