// -*- C++ -*- */
//
// Copyright 2016 WebAssembly Community Group participants
//
// Licensed under the Apache License, Version 2.0 (the "License");
// you may not use this file except in compliance with the License.
// You may obtain a copy of the License at
//
//     http://www.apache.org/licenses/LICENSE-2.0
//
// Unless required by applicable law or agreed to in writing, software
// distributed under the License is distributed on an "AS IS" BASIS,
// WITHOUT WARRANTIES OR CONDITIONS OF ANY KIND, either express or implied.
// See the License for the specific language governing permissions and
// limitations under the License.

// Models the interpretater for filter s-expressions.

#ifndef DECOMPRESSOR_SRC_INTERP_INTERPRETER_H
#define DECOMPRESSOR_SRC_INTERP_INTERPRETER_H

#include "stream/Queue.h"
#include "stream/ReadCursor.h"
#include "stream/WriteCursor.h"
#include "interp/Interpreter.def"
#include "interp/ReadStream.h"
#include "interp/TraceSexpReaderWriter.h"
#include "interp/WriteStream.h"
#include "utils/ValueStack.h"

namespace wasm {

namespace filt {
class TextWriter;
}

namespace interp {

// Defines the algorithm interpreter for filter sections, and the
// corresponding state associated with the interpreter.
//
// TODO(karlschimpf) Rename this to a better name.
class Interpreter {
  Interpreter() = delete;
  Interpreter(const Interpreter&) = delete;
  Interpreter& operator=(const Interpreter&) = delete;

 public:
  // TODO(kschimpf): Add Output.
  Interpreter(std::shared_ptr<decode::Queue> Input,
              std::shared_ptr<decode::Queue> Output,
              std::shared_ptr<filt::SymbolTable> Symtab);

  ~Interpreter() {}

  // Processes each section in input, and decompresses it (if applicable)
  // to the corresponding output.
  void decompress();

  void setTraceProgress(bool NewValue) { Trace.setTraceProgress(NewValue); }

  void setMinimizeBlockSize(bool NewValue) { MinimizeBlockSize = NewValue; }

 private:
  enum class Method {
#define X(tag, name) tag,
    INTERPRETER_METHODS_TABLE
#undef X
        NO_SUCH_METHOD
  };
  static const char* getName(Method M);

  enum class State {
#define X(tag, name) tag,
    INTERPRETER_STATES_TABLE
#undef X
        NO_SUCH_STATE
  };
  static const char* getName(State C);

  // The call stack of methods being applied.
  struct CallFrame {
    CallFrame() { reset(); }
    CallFrame(Method CallMethod, const filt::Node* Nd)
        : CallMethod(CallMethod), CallState(State::Enter), Nd(Nd) {}
    CallFrame(const CallFrame& M)
        : CallMethod(M.CallMethod), CallState(M.CallState), Nd(M.Nd) {}
    void reset() {
      CallMethod = Method::Finished;
      CallState = State::Succeeded;
      Nd = nullptr;
      ReturnValue = 0;
    }
    void fail() {
      CallMethod = Method::Finished;
      CallState = State::Failed;
      Nd = nullptr;
      ReturnValue = 0;
    }
    void describe(FILE* File, filt::TextWriter* Writer) const;
    Method CallMethod;
    State CallState;
    const filt::Node* Nd;
    // Holds return value from last called routine, except when
    // exiting.  Note: For method write, this corresponds to the value
    // to write as well.
    decode::IntType ReturnValue;
  };

  // The stack of calling "eval" expressions.
  struct EvalFrame {
    EvalFrame() { reset(); }
    EvalFrame(const filt::EvalNode* Caller, size_t CallingEvalIndex)
        : Caller(Caller), CallingEvalIndex(CallingEvalIndex) {
      assert(Caller != nullptr);
    }
    EvalFrame(const EvalFrame& F)
        : Caller(F.Caller), CallingEvalIndex(F.CallingEvalIndex) {}
    bool isDefined() const { return Caller != nullptr; }
    void reset() {
      Caller = nullptr;
      CallingEvalIndex = 0;
    }
    void describe(FILE* File, filt::TextWriter* Writer) const;
    const filt::EvalNode* Caller;
    size_t CallingEvalIndex;
  };

  decode::ReadCursor ReadPos;
  std::shared_ptr<ReadStream> Reader;
  decode::WriteCursor WritePos;
  std::shared_ptr<WriteStream> Writer;
  filt::Node* DefaultFormat;
  std::shared_ptr<filt::SymbolTable> Symtab;
  // The magic number of the input.
  uint32_t MagicNumber;
  // The version of the input.
  uint32_t Version;
  // The current section name (if applicable).
  std::string CurSectionName;
  // The last read value.
  decode::IntType LastReadValue;
  // Holds the method to call (i.e. dispatch) if code expects a method to be
  // provided by the caller.
  Method DispatchedMethod;
  bool MinimizeBlockSize;
  TraceClassSexpReaderWriter Trace;

  // The stack of called methods.
  CallFrame Frame;
  utils::ValueStack<CallFrame> FrameStack;
  // The stack of (eval) calls.
  EvalFrame CallingEval;
  utils::ValueStack<EvalFrame> CallingEvalStack;
  // The stack of passed write Values.
  decode::IntType WriteValue;
  utils::ValueStack<decode::IntType> WriteValueStack;
  // The stack of read cursors (used by peek)
  decode::ReadCursor PeekPos;
  utils::ValueStack<decode::ReadCursor> PeekPosStack;
  // The stack of block patch locations.
  decode::WriteCursor BlockStart;
  utils::ValueStack<decode::WriteCursor> BlockStartStack;
  // The stack of loop counters.
  size_t LoopCounter;
  utils::ValueStack<size_t> LoopCounterStack;
  // The stack of opcode Selshift/CaseMasks.
  struct OpcodeLocalsFrame {
    uint32_t SelShift;
    decode::IntType CaseMask;
    const filt::CaseNode* Case;
    OpcodeLocalsFrame() { reset(); }
    void describe(FILE* File, filt::TextWriter* Writer = nullptr) const;
    void reset() {
      SelShift = 0;
      CaseMask = 0;
      Case = nullptr;
    }
  };
  OpcodeLocalsFrame OpcodeLocals;
  utils::ValueStack<OpcodeLocalsFrame> OpcodeLocalsStack;

  void fail();

  void fail(const char* Message);

  // Initializes all internal stacks, for an initial call to Method with
  // argument Nd.
  void callTopLevel(Method Method, const filt::Node* Nd);

  // Sets up code to call Method with argument Nd.
  void call(Method Method, const filt::Node* Nd) {
    Frame.ReturnValue = 0;
    FrameStack.push();
    Frame.CallMethod = Method;
    Frame.CallState = State::Enter;
    Frame.Nd = Nd;
    Frame.ReturnValue = 0;
  }

  // Sets up code to call write method Method with arguments Nd and WriteValue.
  // Note: Method may not be Method::Write. Rather, it may be some intermediate
  // method that sets up a call to Method::Write using field DispatchesMethod.
  void callWrite(Method Method,
                 const filt::Node* Nd,
                 decode::IntType WriteValue) {
    call(Method, Nd);
    WriteValueStack.push();
    this->WriteValue = WriteValue;
  }

  // Sets up code to return from method Write to the calling method.
  void popAndReturnWriteValue() {
    assert(Frame.CallMethod == Method::Write);
    popAndReturn(WriteValue);
    WriteValueStack.pop();
  }

  // Sets up code to return from method Read to the calling method, returning
  // Value.
  void popAndReturnReadValue(decode::IntType Value) {
    LastReadValue = Value;
    popAndReturn(Value);
  }

  TraceClassSexpReaderWriter& getTrace() { return Trace; }
  void decompressSection();
  void readSectionName();
  void decompressBlock(const filt::Node* Code);
  // Evaluates code if nonnull. Otherwise copies to end of block.
  void evalOrCopy(const filt::Node* Code);

  // Evaluates Nd. Returns read value if applicable. Zero otherwise.
  decode::IntType eval(const filt::Node* Nd);
  // Reads input as defined by Nd. Returns read value.
  decode::IntType read(const filt::Node* Nd);
<<<<<<< HEAD
  decode::IntType readOpcode(const filt::Node* Sel,
                             decode::IntType PrefixValue,
                             uint32_t NumOpcodes);
  // Reads opcode selector into Value. Returns the Bitsize to the (fixed) number
  // of bits used to read the opcode selector. Otherwise returns zero.
  uint32_t readOpcodeSelector(const filt::Node* Nd, decode::IntType& Value);
=======
>>>>>>> 002a7bbe

  // Stack model
  void runMethods();
  void TraceEnterFrame() {
    assert(Frame.CallState == Interpreter::State::Enter);
    TRACE_ENTER(getName(Frame.CallMethod));
    TRACE_SEXP(nullptr, Frame.Nd);
  }
  void TraceExitFrame() { TRACE_EXIT_OVERRIDE(getName(Frame.CallMethod)); }
  void popAndReturn(decode::IntType Value = 0) {
    FrameStack.pop();
    Frame.ReturnValue = Value;
    TRACE(IntType, "returns", Value);
  }

  bool hasEnoughHeadroom() const;
  bool needsMoreInput() const { return !isSuccessful() && !errorsFound(); }
  bool isFinished() const { return Frame.CallMethod == Method::Finished; }
  bool isSuccessful() const { return Frame.CallState == State::Succeeded; }
  bool errorsFound() const { return Frame.CallState == State::Failed; }

  // Fills input stream using the read backing of the input stream, so that
  // runMethods can use a push model.
  void readBackFilled();

  // For debugging only.
  void describeFrameStack(FILE* Out);
  void describeWriteValueStack(FILE* Out);
  void describeCallingEvalStack(FILE* Out);
  void describePeekPosStack(FILE* Out);
  void describeLoopCounterStack(FILE* Out);
  void describeBlockStartStack(FILE* Out);
  void describeOpcodeLocalStack(FILE* Out);
  void describeAllNonemptyStacks(FILE* Out);
};

}  // end of namespace interp.

}  // end of namespace wasm.

#endif  // DECOMPRESSOR_SRC_INTERP_INTERPRETER_H<|MERGE_RESOLUTION|>--- conflicted
+++ resolved
@@ -234,15 +234,6 @@
   decode::IntType eval(const filt::Node* Nd);
   // Reads input as defined by Nd. Returns read value.
   decode::IntType read(const filt::Node* Nd);
-<<<<<<< HEAD
-  decode::IntType readOpcode(const filt::Node* Sel,
-                             decode::IntType PrefixValue,
-                             uint32_t NumOpcodes);
-  // Reads opcode selector into Value. Returns the Bitsize to the (fixed) number
-  // of bits used to read the opcode selector. Otherwise returns zero.
-  uint32_t readOpcodeSelector(const filt::Node* Nd, decode::IntType& Value);
-=======
->>>>>>> 002a7bbe
 
   // Stack model
   void runMethods();
