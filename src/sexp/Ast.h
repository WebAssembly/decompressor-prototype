--- conflicted
+++ resolved
@@ -174,44 +174,6 @@
       : Type(Type), Kids(Alloc) {}
 };
 
-<<<<<<< HEAD
-
-
-// Test if an instance of class.
-template<class T>
-bool isa(Node *N) {
-  return T::inClass(N->getType());
-}
-
-template<class T>
-bool isa(const Node *N) {
-  return T::inClass(N->getType());
-}
-
-// Cast (no type checking) to type T.
-template<class T>
-T *cast(Node *N) {
-  return reinterpret_cast<T *>(N);
-}
-
-template<class T>
-const T *cast(const Node *N) {
-  return reinterpret_cast<const T *>(N);
-}
-
-// Cast to type T. Returns nullptr if unable.
-template<class T>
-T *dyn_cast(Node *N) {
-  return isa<T>(N) ? cast<T>(N) : nullptr;
-}
-
-template<class T>
-const T *dyn_cast(const Node *N) {
-  return isa<T>(N) ? cast<T>(N) : nullptr;
-}
-
-=======
->>>>>>> 38fe453d
 class NullaryNode : public Node {
   NullaryNode(const NullaryNode&) = delete;
   NullaryNode &operator=(const NullaryNode&) = delete;
